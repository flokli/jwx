module github.com/lestrrat-go/jwx/v2/cmd/jwx

go 1.17

require (
<<<<<<< HEAD
	github.com/lestrrat-go/jwx/v2 v2.0.18
=======
	github.com/lestrrat-go/jwx/v2 v2.0.19
>>>>>>> ace7a775
	github.com/urfave/cli/v2 v2.26.0
	golang.org/x/crypto v0.17.0
)

require (
	github.com/cpuguy83/go-md2man/v2 v2.0.3 // indirect
	github.com/decred/dcrd/dcrec/secp256k1/v4 v4.2.0 // indirect
	github.com/goccy/go-json v0.10.2 // indirect
	github.com/lestrrat-go/blackmagic v1.0.2 // indirect
	github.com/lestrrat-go/httpcc v1.0.1 // indirect
	github.com/lestrrat-go/httprc v1.0.4 // indirect
	github.com/lestrrat-go/iter v1.0.2 // indirect
	github.com/lestrrat-go/option v1.0.1 // indirect
	github.com/russross/blackfriday/v2 v2.1.0 // indirect
	github.com/segmentio/asm v1.2.0 // indirect
	github.com/xrash/smetrics v0.0.0-20231213231151-1d8dd44e695e // indirect
	golang.org/x/sys v0.15.0 // indirect
)<|MERGE_RESOLUTION|>--- conflicted
+++ resolved
@@ -3,11 +3,7 @@
 go 1.17
 
 require (
-<<<<<<< HEAD
-	github.com/lestrrat-go/jwx/v2 v2.0.18
-=======
 	github.com/lestrrat-go/jwx/v2 v2.0.19
->>>>>>> ace7a775
 	github.com/urfave/cli/v2 v2.26.0
 	golang.org/x/crypto v0.17.0
 )
