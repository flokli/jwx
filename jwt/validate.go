package jwt

import (
	"context"
	"fmt"
	"log"
	"strconv"
	"time"
)

type Clock interface {
	Now() time.Time
}
type ClockFunc func() time.Time

func (f ClockFunc) Now() time.Time {
	return f()
}

func isSupportedTimeClaim(c string) error {
	switch c {
	case ExpirationKey, IssuedAtKey, NotBeforeKey:
		return nil
	}
	return NewValidationError(fmt.Errorf(`unsupported time claim %s`, strconv.Quote(c)))
}

func timeClaim(t Token, clock Clock, c string) time.Time {
	switch c {
	case ExpirationKey:
		return t.Expiration()
	case IssuedAtKey:
		return t.IssuedAt()
	case NotBeforeKey:
		return t.NotBefore()
	case "":
		return clock.Now()
	}
	return time.Time{} // should *NEVER* reach here, but...
}

// Validate makes sure that the essential claims stand.
//
// See the various `WithXXX` functions for optional parameters
// that can control the behavior of this method.
func Validate(t Token, options ...ValidateOption) error {
	ctx := context.Background()
	trunc := time.Second

	var clock Clock = ClockFunc(time.Now)
	var skew time.Duration
	var validators = []Validator{
		IsIssuedAtValid(),
		IsExpirationValid(),
		IsNbfValid(),
	}
	for _, o := range options {
		//nolint:forcetypeassert
		switch o.Ident() {
		case identClock{}:
			clock = o.Value().(Clock)
		case identAcceptableSkew{}:
			skew = o.Value().(time.Duration)
		case identTruncation{}:
			trunc = o.Value().(time.Duration)
		case identContext{}:
			ctx = o.Value().(context.Context)
		case identValidator{}:
			v := o.Value().(Validator)
			switch v := v.(type) {
			case *isInTimeRange:
				if v.c1 != "" {
					if err := isSupportedTimeClaim(v.c1); err != nil {
						return err
					}
					validators = append(validators, IsRequired(v.c1))
				}
				if v.c2 != "" {
					if err := isSupportedTimeClaim(v.c2); err != nil {
						return err
					}
					validators = append(validators, IsRequired(v.c2))
				}
			}
			validators = append(validators, v)
		}
	}

	ctx = SetValidationCtxSkew(ctx, skew)
	ctx = SetValidationCtxClock(ctx, clock)
	ctx = SetValidationCtxTruncation(ctx, trunc)
	for _, v := range validators {
		if err := v.Validate(ctx, t); err != nil {
			return err
		}
	}

	return nil
}

type isInTimeRange struct {
	c1   string
	c2   string
	dur  time.Duration
	less bool // if true, d =< c1 - c2. otherwise d >= c1 - c2
}

// MaxDeltaIs implements the logic behind `WithMaxDelta()` option
func MaxDeltaIs(c1, c2 string, dur time.Duration) Validator {
	return &isInTimeRange{
		c1:   c1,
		c2:   c2,
		dur:  dur,
		less: true,
	}
}

// MinDeltaIs implements the logic behind `WithMinDelta()` option
func MinDeltaIs(c1, c2 string, dur time.Duration) Validator {
	return &isInTimeRange{
		c1:   c1,
		c2:   c2,
		dur:  dur,
		less: false,
	}
}

func (iitr *isInTimeRange) Validate(ctx context.Context, t Token) ValidationError {
	clock := ValidationCtxClock(ctx) // MUST be populated
	skew := ValidationCtxSkew(ctx)   // MUST be populated
	// We don't check if the claims already exist, because we already did that
	// by piggybacking on `required` check.
	t1 := timeClaim(t, clock, iitr.c1)
	t2 := timeClaim(t, clock, iitr.c2)
	if iitr.less { // t1 - t2 <= iitr.dur
		// t1 - t2 < iitr.dur + skew
		if t1.Sub(t2) > iitr.dur+skew {
			return NewValidationError(fmt.Errorf(`iitr between %s and %s exceeds %s (skew %s)`, iitr.c1, iitr.c2, iitr.dur, skew))
		}
	} else {
		if t1.Sub(t2) < iitr.dur-skew {
			return NewValidationError(fmt.Errorf(`iitr between %s and %s is less than %s (skew %s)`, iitr.c1, iitr.c2, iitr.dur, skew))
		}
	}
	return nil
}

type ValidationError interface {
	error
	isValidationError()
	Unwrap() error
}

func NewValidationError(err error) ValidationError {
	return &validationError{error: err}
}

// This is a generic validation error.
type validationError struct {
	error
}

func (validationError) isValidationError() {}
func (err *validationError) Unwrap() error {
	return err.error
}

type missingRequiredClaimError struct {
	claim string
}

func (err *missingRequiredClaimError) Error() string {
	return fmt.Sprintf("%q not satisfied: required claim not found", err.claim)
}

func (err *missingRequiredClaimError) Is(target error) bool {
	_, ok := target.(*missingRequiredClaimError)
	return ok
}

func (err *missingRequiredClaimError) isValidationError() {}
func (*missingRequiredClaimError) Unwrap() error          { return nil }

type invalidAudienceError struct {
	error
}

func (err *invalidAudienceError) Is(target error) bool {
	_, ok := target.(*invalidAudienceError)
	return ok
}

func (err *invalidAudienceError) isValidationError() {}
func (err *invalidAudienceError) Unwrap() error {
	return err.error
}

func (err *invalidAudienceError) Error() string {
	if err.error == nil {
		return `"aud" not satisfied`
	}
	return err.error.Error()
}

type invalidIssuerError struct {
	error
}

func (err *invalidIssuerError) Is(target error) bool {
	_, ok := target.(*invalidIssuerError)
	return ok
}

func (err *invalidIssuerError) isValidationError() {}
func (err *invalidIssuerError) Unwrap() error {
	return err.error
}

func (err *invalidIssuerError) Error() string {
	if err.error == nil {
		return `"iss" not satisfied`
	}
	return err.error.Error()
}

var errTokenExpired = NewValidationError(fmt.Errorf(`"exp" not satisfied`))
var errInvalidIssuedAt = NewValidationError(fmt.Errorf(`"iat" not satisfied`))
var errTokenNotYetValid = NewValidationError(fmt.Errorf(`"nbf" not satisfied`))
var errInvalidAudience = &invalidAudienceError{}
var errInvalidIssuer = &invalidIssuerError{}
var errRequiredClaim = &missingRequiredClaimError{}

// ErrTokenExpired returns the immutable error used when `exp` claim
// is not satisfied.
//
// The return value should only be used for comparison using `errors.Is()`
func ErrTokenExpired() ValidationError {
	return errTokenExpired
}

// ErrInvalidIssuedAt returns the immutable error used when `iat` claim
// is not satisfied
//
// The return value should only be used for comparison using `errors.Is()`
func ErrInvalidIssuedAt() ValidationError {
	return errInvalidIssuedAt
}

// ErrTokenNotYetValid returns the immutable error used when `nbf` claim
// is not satisfied
//
// The return value should only be used for comparison using `errors.Is()`
func ErrTokenNotYetValid() ValidationError {
	return errTokenNotYetValid
}

// ErrInvalidAudience returns the immutable error used when `aud` claim
// is not satisfied
//
// The return value should only be used for comparison using `errors.Is()`
func ErrInvalidAudience() ValidationError {
	return errInvalidAudience
}

// ErrInvalidIssuer returns the immutable error used when `iss` claim
// is not satisfied
//
// The return value should only be used for comparison using `errors.Is()`
func ErrInvalidIssuer() ValidationError {
	return errInvalidIssuer
}

// ErrMissingRequiredClaim should not have been exported, and will be
// removed in a future release. Use `ErrRequiredClaim()` instead to get
// an error to be used in `errors.Is()`
//
// This function should not have been implemented as a constructor.
// but rather a means to retrieve an opaque and immutable error value
// that could be passed to `errors.Is()`.
func ErrMissingRequiredClaim(name string) ValidationError {
	return &missingRequiredClaimError{claim: name}
}

// ErrRequiredClaim returns the immutable error used when the claim
// specified by `jwt.IsRequired()` is not present.
//
// The return value should only be used for comparison using `errors.Is()`
func ErrRequiredClaim() ValidationError {
	return errRequiredClaim
}

// Validator describes interface to validate a Token.
type Validator interface {
	// Validate should return an error if a required conditions is not met.
	Validate(context.Context, Token) ValidationError
}

// ValidatorFunc is a type of Validator that does not have any
// state, that is implemented as a function
type ValidatorFunc func(context.Context, Token) ValidationError

func (vf ValidatorFunc) Validate(ctx context.Context, tok Token) ValidationError {
	return vf(ctx, tok)
}

type identValidationCtxClock struct{}
type identValidationCtxSkew struct{}
type identValidationCtxTruncation struct{}

func SetValidationCtxClock(ctx context.Context, cl Clock) context.Context {
	return context.WithValue(ctx, identValidationCtxClock{}, cl)
}

func SetValidationCtxTruncation(ctx context.Context, dur time.Duration) context.Context {
	return context.WithValue(ctx, identValidationCtxTruncation{}, dur)
}

func SetValidationCtxSkew(ctx context.Context, dur time.Duration) context.Context {
	return context.WithValue(ctx, identValidationCtxSkew{}, dur)
}

// ValidationCtxClock returns the Clock object associated with
// the current validation context. This value will always be available
// during validation of tokens.
func ValidationCtxClock(ctx context.Context) Clock {
	//nolint:forcetypeassert
	return ctx.Value(identValidationCtxClock{}).(Clock)
}

func ValidationCtxSkew(ctx context.Context) time.Duration {
	//nolint:forcetypeassert
	return ctx.Value(identValidationCtxSkew{}).(time.Duration)
}

func ValidationCtxTruncation(ctx context.Context) time.Duration {
	//nolint:forcetypeassert
	return ctx.Value(identValidationCtxTruncation{}).(time.Duration)
}

// IsExpirationValid is one of the default validators that will be executed.
// It does not need to be specified by users, but it exists as an
// exported field so that you can check what it does.
//
// The supplied context.Context object must have the "clock" and "skew"
// populated with appropriate values using SetValidationCtxClock() and
// SetValidationCtxSkew()
func IsExpirationValid() Validator {
	return ValidatorFunc(isExpirationValid)
}

func isExpirationValid(ctx context.Context, t Token) ValidationError {
	tv := t.Expiration()
	if tv.IsZero() || tv.Unix() == 0 {
		return nil
	}

	clock := ValidationCtxClock(ctx)      // MUST be populated
	skew := ValidationCtxSkew(ctx)        // MUST be populated
	trunc := ValidationCtxTruncation(ctx) // MUST be populated

	now := clock.Now().Truncate(trunc)
	ttv := tv.Truncate(trunc)

	// expiration date must be after NOW
	if !now.Before(ttv.Add(skew)) {
		return ErrTokenExpired()
	}
	return nil
}

// IsIssuedAtValid is one of the default validators that will be executed.
// It does not need to be specified by users, but it exists as an
// exported field so that you can check what it does.
//
// The supplied context.Context object must have the "clock" and "skew"
// populated with appropriate values using SetValidationCtxClock() and
// SetValidationCtxSkew()
func IsIssuedAtValid() Validator {
	return ValidatorFunc(isIssuedAtValid)
}

func isIssuedAtValid(ctx context.Context, t Token) ValidationError {
	tv := t.IssuedAt()
	if tv.IsZero() || tv.Unix() == 0 {
		return nil
	}

	clock := ValidationCtxClock(ctx)      // MUST be populated
	skew := ValidationCtxSkew(ctx)        // MUST be populated
	trunc := ValidationCtxTruncation(ctx) // MUST be populated

	now := clock.Now().Truncate(trunc)
	ttv := tv.Truncate(trunc)

<<<<<<< HEAD
	log.Printf("now = %s, ttv = %s, skew = %s, trunc = %s", now.UTC(), ttv, skew, trunc)
=======
>>>>>>> 8ff664ec
	if now.Before(ttv.Add(-1 * skew)) {
		return ErrInvalidIssuedAt()
	}
	return nil
}

// IsNbfValid is one of the default validators that will be executed.
// It does not need to be specified by users, but it exists as an
// exported field so that you can check what it does.
//
// The supplied context.Context object must have the "clock" and "skew"
// populated with appropriate values using SetValidationCtxClock() and
// SetValidationCtxSkew()
func IsNbfValid() Validator {
	return ValidatorFunc(isNbfValid)
}

func isNbfValid(ctx context.Context, t Token) ValidationError {
	tv := t.NotBefore()
	if tv.IsZero() || tv.Unix() == 0 {
		return nil
	}

	clock := ValidationCtxClock(ctx)      // MUST be populated
	skew := ValidationCtxSkew(ctx)        // MUST be populated
	trunc := ValidationCtxTruncation(ctx) // MUST be populated

	// Truncation always happens even for trunc = 0 because
	// we also use this to strip monotonic clocks
	now := clock.Now().Truncate(trunc)
	ttv := tv.Truncate(trunc)

	// "now" cannot be before t - skew, so we check for now > t - skew
	ttv = ttv.Add(-1 * skew)
	if now.Before(ttv) {
		return ErrTokenNotYetValid()
	}
	return nil
}

type claimContainsString struct {
	name    string
	value   string
	makeErr func(error) ValidationError
}

// ClaimContainsString can be used to check if the claim called `name`, which is
// expected to be a list of strings, contains `value`. Currently because of the
// implementation this will probably only work for `aud` fields.
func ClaimContainsString(name, value string) Validator {
	return claimContainsString{
		name:    name,
		value:   value,
		makeErr: NewValidationError,
	}
}

// IsValidationError returns true if the error is a validation error
func IsValidationError(err error) bool {
	switch err {
	case errTokenExpired, errTokenNotYetValid, errInvalidIssuedAt:
		return true
	default:
		switch err.(type) {
		case *validationError, *invalidAudienceError, *invalidIssuerError, *missingRequiredClaimError:
			return true
		default:
			return false
		}
	}
}

func (ccs claimContainsString) Validate(_ context.Context, t Token) ValidationError {
	v, ok := t.Get(ccs.name)
	if !ok {
		return ccs.makeErr(fmt.Errorf(`claim %q not found`, ccs.name))
	}

	list, ok := v.([]string)
	if !ok {
		return ccs.makeErr(fmt.Errorf(`claim %q must be a []string (got %T)`, ccs.name, v))
	}

	for _, v := range list {
		if v == ccs.value {
			return nil
		}
	}
	return ccs.makeErr(fmt.Errorf(`%q not satisfied`, ccs.name))
}

func makeInvalidAudienceError(err error) ValidationError {
	return &invalidAudienceError{error: err}
}

// audienceClaimContainsString can be used to check if the audience claim, which is
// expected to be a list of strings, contains `value`.
func audienceClaimContainsString(value string) Validator {
	return claimContainsString{
		name:    AudienceKey,
		value:   value,
		makeErr: makeInvalidAudienceError,
	}
}

type claimValueIs struct {
	name    string
	value   interface{}
	makeErr func(error) ValidationError
}

// ClaimValueIs creates a Validator that checks if the value of claim `name`
// matches `value`. The comparison is done using a simple `==` comparison,
// and therefore complex comparisons may fail using this code. If you
// need to do more, use a custom Validator.
func ClaimValueIs(name string, value interface{}) Validator {
	return &claimValueIs{
		name:    name,
		value:   value,
		makeErr: NewValidationError,
	}
}

func (cv *claimValueIs) Validate(_ context.Context, t Token) ValidationError {
	v, ok := t.Get(cv.name)
	if !ok {
		return cv.makeErr(fmt.Errorf(`%q not satisfied: claim %q does not exist`, cv.name, cv.name))
	}
	if v != cv.value {
		return cv.makeErr(fmt.Errorf(`%q not satisfied: values do not match`, cv.name))
	}
	return nil
}

func makeIssuerClaimError(err error) ValidationError {
	return &invalidIssuerError{error: err}
}

// issuerClaimValueIs creates a Validator that checks if the issuer claim
// matches `value`.
func issuerClaimValueIs(value string) Validator {
	return &claimValueIs{
		name:    IssuerKey,
		value:   value,
		makeErr: makeIssuerClaimError,
	}
}

// IsRequired creates a Validator that checks if the required claim `name`
// exists in the token
func IsRequired(name string) Validator {
	return isRequired(name)
}

type isRequired string

func (ir isRequired) Validate(_ context.Context, t Token) ValidationError {
	name := string(ir)
	_, ok := t.Get(name)
	if !ok {
		return &missingRequiredClaimError{claim: name}
	}
	return nil
}<|MERGE_RESOLUTION|>--- conflicted
+++ resolved
@@ -3,7 +3,6 @@
 import (
 	"context"
 	"fmt"
-	"log"
 	"strconv"
 	"time"
 )
@@ -392,10 +391,6 @@
 	now := clock.Now().Truncate(trunc)
 	ttv := tv.Truncate(trunc)
 
-<<<<<<< HEAD
-	log.Printf("now = %s, ttv = %s, skew = %s, trunc = %s", now.UTC(), ttv, skew, trunc)
-=======
->>>>>>> 8ff664ec
 	if now.Before(ttv.Add(-1 * skew)) {
 		return ErrInvalidIssuedAt()
 	}
