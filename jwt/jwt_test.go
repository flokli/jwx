package jwt_test

import (
	"bytes"
	"context"
	"crypto/ecdsa"
	"crypto/ed25519"
	"crypto/rand"
	"crypto/rsa"
	"encoding/base64"
	"fmt"
	"net/http"
	"net/http/httptest"
	"net/url"
	"os"
	"strconv"
	"strings"
	"sync"
	"testing"
	"time"

	"github.com/lestrrat-go/jwx/v2/internal/ecutil"
	"github.com/lestrrat-go/jwx/v2/internal/json"
	"github.com/lestrrat-go/jwx/v2/internal/jwxtest"
	"github.com/lestrrat-go/jwx/v2/jwe"
	"github.com/lestrrat-go/jwx/v2/jwt/internal/types"

	"github.com/lestrrat-go/jwx/v2/jwa"
	"github.com/lestrrat-go/jwx/v2/jwk"
	"github.com/lestrrat-go/jwx/v2/jws"
	"github.com/lestrrat-go/jwx/v2/jwt"
	"github.com/stretchr/testify/assert"
	"github.com/stretchr/testify/require"
)

/* This is commented out, because it is intended to cause compilation errors */
/*
func TestOption(t *testing.T) {
	var p jwt.ParseOption
	var v jwt.ValidateOption
	var o jwt.Option
	p = o // should be error
	v = o // should be error
	_ = p
	_ = v
}
*/

func TestJWTParse(t *testing.T) {
	t.Parallel()

	alg := jwa.RS256

	key, err := jwxtest.GenerateRsaKey()
	if !assert.NoError(t, err, `jwxtest.GenerateRsaKey should succeed`) {
		return
	}
	t1 := jwt.New()
	signed, err := jwt.Sign(t1, jwt.WithKey(alg, key))
	if !assert.NoError(t, err, `jwt.Sign should succeed`) {
		return
	}

	t.Logf("%s", signed)

	t.Run("Parse (no signature verification)", func(t *testing.T) {
		t.Parallel()
		t2, err := jwt.ParseInsecure(signed)
		if !assert.NoError(t, err, `jwt.Parse should succeed`) {
			return
		}
		if !assert.True(t, jwt.Equal(t1, t2), `t1 == t2`) {
			return
		}
	})
	t.Run("ParseString (no signature verification)", func(t *testing.T) {
		t.Parallel()
		t2, err := jwt.ParseString(string(signed), jwt.WithVerify(false), jwt.WithValidate(false))
		if !assert.NoError(t, err, `jwt.ParseString should succeed`) {
			return
		}
		if !assert.True(t, jwt.Equal(t1, t2), `t1 == t2`) {
			return
		}
	})
	t.Run("ParseReader (no signature verification)", func(t *testing.T) {
		t.Parallel()
		t2, err := jwt.ParseReader(bytes.NewReader(signed), jwt.WithVerify(false), jwt.WithValidate(false))
		if !assert.NoError(t, err, `jwt.ParseReader should succeed`) {
			return
		}
		if !assert.True(t, jwt.Equal(t1, t2), `t1 == t2`) {
			return
		}
	})
	t.Run("Parse (correct signature key)", func(t *testing.T) {
		t.Parallel()
		t2, err := jwt.Parse(signed, jwt.WithKey(alg, &key.PublicKey))
		if !assert.NoError(t, err, `jwt.Parse should succeed`) {
			return
		}
		if !assert.True(t, jwt.Equal(t1, t2), `t1 == t2`) {
			return
		}
	})
	t.Run("parse (wrong signature algorithm)", func(t *testing.T) {
		t.Parallel()
		_, err := jwt.Parse(signed, jwt.WithKey(jwa.RS512, &key.PublicKey))
		if !assert.Error(t, err, `jwt.Parse should fail`) {
			return
		}
	})
	t.Run("parse (wrong signature key)", func(t *testing.T) {
		t.Parallel()
		pubkey := key.PublicKey
		pubkey.E = 0 // bogus value
		_, err := jwt.Parse(signed, jwt.WithKey(alg, &pubkey))
		if !assert.Error(t, err, `jwt.Parse should fail`) {
			return
		}
	})
}

func TestJWTParseVerify(t *testing.T) {
	t.Parallel()

	keys := make([]interface{}, 0, 6)

	keys = append(keys, []byte("abra cadabra"))

	rsaPrivKey, err := jwxtest.GenerateRsaKey()
	if !assert.NoError(t, err, "RSA key generated") {
		return
	}
	keys = append(keys, rsaPrivKey)

	for _, alg := range []jwa.EllipticCurveAlgorithm{jwa.P256, jwa.P384, jwa.P521} {
		ecdsaPrivKey, err := jwxtest.GenerateEcdsaKey(alg)
		if !assert.NoError(t, err, "jwxtest.GenerateEcdsaKey should succeed for %s", alg) {
			return
		}
		keys = append(keys, ecdsaPrivKey)
	}

	ed25519PrivKey, err := jwxtest.GenerateEd25519Key()
	if !assert.NoError(t, err, `jwxtest.GenerateEd25519Key should succeed`) {
		return
	}
	keys = append(keys, ed25519PrivKey)

	for _, key := range keys {
		key := key
		t.Run(fmt.Sprintf("Key=%T", key), func(t *testing.T) {
			t.Parallel()
			algs, err := jws.AlgorithmsForKey(key)
			if !assert.NoError(t, err, `jwas.AlgorithmsForKey should succeed`) {
				return
			}

			var dummyRawKey interface{}
			switch pk := key.(type) {
			case *rsa.PrivateKey:
				dummyRawKey, err = jwxtest.GenerateRsaKey()
				if !assert.NoError(t, err, `jwxtest.GenerateRsaKey should succeed`) {
					return
				}
			case *ecdsa.PrivateKey:
				curveAlg, ok := ecutil.AlgorithmForCurve(pk.Curve)
				if !assert.True(t, ok, `ecutil.AlgorithmForCurve should succeed`) {
					return
				}
				dummyRawKey, err = jwxtest.GenerateEcdsaKey(curveAlg)
				if !assert.NoError(t, err, `jwxtest.GenerateEcdsaKey should succeed`) {
					return
				}
			case ed25519.PrivateKey:
				dummyRawKey, err = jwxtest.GenerateEd25519Key()
				if !assert.NoError(t, err, `jwxtest.GenerateEd25519Key should succeed`) {
					return
				}
			case []byte:
				dummyRawKey = jwxtest.GenerateSymmetricKey()
			default:
				assert.Fail(t, fmt.Sprintf("Unhandled key type %T", key))
				return
			}

			testcases := []struct {
				SetAlgorithm   bool
				SetKid         bool
				InferAlgorithm bool
				Error          bool
			}{
				{
					SetAlgorithm:   true,
					SetKid:         true,
					InferAlgorithm: true,
				},
				{
					SetAlgorithm:   true,
					SetKid:         true,
					InferAlgorithm: false,
				},
				{
					SetAlgorithm:   true,
					SetKid:         false,
					InferAlgorithm: true,
					Error:          true,
				},
				{
					SetAlgorithm:   false,
					SetKid:         true,
					InferAlgorithm: true,
				},
				{
					SetAlgorithm:   false,
					SetKid:         true,
					InferAlgorithm: false,
					Error:          true,
				},
				{
					SetAlgorithm:   false,
					SetKid:         false,
					InferAlgorithm: true,
					Error:          true,
				},
				{
					SetAlgorithm:   true,
					SetKid:         false,
					InferAlgorithm: false,
					Error:          true,
				},
				{
					SetAlgorithm:   false,
					SetKid:         false,
					InferAlgorithm: false,
					Error:          true,
				},
			}
			for _, alg := range algs {
				alg := alg
				for _, tc := range testcases {
					tc := tc
					t.Run(fmt.Sprintf("Algorithm=%s, SetAlgorithm=%t, SetKid=%t, InferAlgorithm=%t, Expect Error=%t", alg, tc.SetAlgorithm, tc.SetKid, tc.InferAlgorithm, tc.Error), func(t *testing.T) {
						t.Parallel()

						const kid = "test-jwt-parse-verify-kid"
						const dummyKid = "test-jwt-parse-verify-dummy-kid"
						hdrs := jws.NewHeaders()
						hdrs.Set(jws.KeyIDKey, kid)

						t1 := jwt.New()
						signed, err := jwt.Sign(t1, jwt.WithKey(alg, key, jws.WithProtectedHeaders(hdrs)))
						if !assert.NoError(t, err, "token.Sign should succeed") {
							return
						}

						pubkey, err := jwk.PublicKeyOf(key)
						if !assert.NoError(t, err, `jwk.PublicKeyOf should succeed`) {
							return
						}

						if tc.SetAlgorithm {
							pubkey.Set(jwk.AlgorithmKey, alg)
						}

						dummyKey, err := jwk.PublicKeyOf(dummyRawKey)
						if !assert.NoError(t, err, `jwk.PublicKeyOf should succeed`) {
							return
						}

						if tc.SetKid {
							pubkey.Set(jwk.KeyIDKey, kid)
							dummyKey.Set(jwk.KeyIDKey, dummyKid)
						}

						// Permute on the location of the correct key, to check for possible
						// cases where we loop too little or too much.
						for i := 0; i < 6; i++ {
							var name string
							set := jwk.NewSet()
							switch i {
							case 0:
								name = "Lone key"
								set.AddKey(pubkey)
							case 1:
								name = "Two keys, correct one at the end"
								set.AddKey(dummyKey)
								set.AddKey(pubkey)
							case 2:
								name = "Two keys, correct one at the beginning"
								set.AddKey(pubkey)
								set.AddKey(dummyKey)
							case 3:
								name = "Three keys, correct one at the end"
								set.AddKey(dummyKey)
								set.AddKey(dummyKey)
								set.AddKey(pubkey)
							case 4:
								name = "Three keys, correct one at the middle"
								set.AddKey(dummyKey)
								set.AddKey(pubkey)
								set.AddKey(dummyKey)
							case 5:
								name = "Three keys, correct one at the beginning"
								set.AddKey(pubkey)
								set.AddKey(dummyKey)
								set.AddKey(dummyKey)
							}

							t.Run(name, func(t *testing.T) {
								options := []jwt.ParseOption{
									jwt.WithKeySet(set, jws.WithInferAlgorithmFromKey(tc.InferAlgorithm)),
								}
								t2, err := jwt.Parse(signed, options...)

								if tc.Error {
									assert.Error(t, err, `jwt.Parse should fail`)
									return
								}

								if !assert.NoError(t, err, `jwt.Parse should succeed`) {
									return
								}

								if !assert.True(t, jwt.Equal(t1, t2), `t1 == t2`) {
									return
								}
							})
						}
					})
				}
			}
		})
	}
	t.Run("Miscellaneous", func(t *testing.T) {
		key, err := jwxtest.GenerateRsaKey()
		if !assert.NoError(t, err, "RSA key generated") {
			return
		}
		const alg = jwa.RS256
		const kid = "my-very-special-key"
		hdrs := jws.NewHeaders()
		hdrs.Set(jws.KeyIDKey, kid)
		t1 := jwt.New()
		signed, err := jwt.Sign(t1, jwt.WithKey(alg, key, jws.WithProtectedHeaders(hdrs)))
		if !assert.NoError(t, err, "token.Sign should succeed") {
			return
		}

		t.Run("Alg does not match", func(t *testing.T) {
			t.Parallel()
			pubkey, err := jwk.PublicKeyOf(key)
			if !assert.NoError(t, err) {
				return
			}

			pubkey.Set(jwk.AlgorithmKey, jwa.HS256)
			pubkey.Set(jwk.KeyIDKey, kid)
			set := jwk.NewSet()
			set.AddKey(pubkey)

			_, err = jwt.Parse(signed, jwt.WithKeySet(set, jws.WithInferAlgorithmFromKey(true), jws.WithUseDefault(true)))
			if !assert.Error(t, err, `jwt.Parse should fail`) {
				return
			}
		})
		t.Run("UseDefault with a key set with 1 key", func(t *testing.T) {
			t.Parallel()
			pubkey, err := jwk.PublicKeyOf(key)
			if !assert.NoError(t, err) {
				return
			}

			pubkey.Set(jwk.AlgorithmKey, alg)
			pubkey.Set(jwk.KeyIDKey, kid)
			signedNoKid, err := jwt.Sign(t1, jwt.WithKey(alg, key))
			if err != nil {
				t.Fatal("Failed to sign JWT")
			}
			set := jwk.NewSet()
			set.AddKey(pubkey)
			t2, err := jwt.Parse(signedNoKid, jwt.WithKeySet(set, jws.WithUseDefault(true)))
			if !assert.NoError(t, err, `jwt.Parse with key set should succeed`) {
				return
			}
			if !assert.True(t, jwt.Equal(t1, t2), `t1 == t2`) {
				return
			}
		})
		t.Run("UseDefault with multiple keys should fail", func(t *testing.T) {
			t.Parallel()
			pubkey1, err := jwk.FromRaw(&key.PublicKey)
			if !assert.NoError(t, err) {
				return
			}
			pubkey2, err := jwk.FromRaw(&key.PublicKey)
			if !assert.NoError(t, err) {
				return
			}

			pubkey1.Set(jwk.KeyIDKey, kid)
			pubkey2.Set(jwk.KeyIDKey, "test-jwt-parse-verify-kid-2")
			signedNoKid, err := jwt.Sign(t1, jwt.WithKey(alg, key))
			if err != nil {
				t.Fatal("Failed to sign JWT")
			}
			set := jwk.NewSet()
			set.AddKey(pubkey1)
			set.AddKey(pubkey2)
			_, err = jwt.Parse(signedNoKid, jwt.WithKeySet(set, jws.WithUseDefault(true)))
			if !assert.Error(t, err, `jwt.Parse should fail`) {
				return
			}
		})
		// This is a test to check if we allow alg: none in the protected header section.
		// But in truth, since we delegate everything to jws.Verify anyways, it's really
		// a test to see if jws.Verify returns an error if alg: none is specified in the
		// header section. Move this test to jws if need be.
		t.Run("Check alg=none", func(t *testing.T) {
			t.Parallel()
			// Create a signed payload, but use alg=none
			_, payload, signature, err := jws.SplitCompact(signed)
			if !assert.NoError(t, err, `jws.SplitCompact should succeed`) {
				return
			}

			dummyHeader := jws.NewHeaders()
			ctx, cancel := context.WithCancel(context.Background())
			defer cancel()
			for iter := hdrs.Iterate(ctx); iter.Next(ctx); {
				pair := iter.Pair()
				dummyHeader.Set(pair.Key.(string), pair.Value)
			}
			dummyHeader.Set(jws.AlgorithmKey, jwa.NoSignature)

			dummyMarshaled, err := json.Marshal(dummyHeader)
			if !assert.NoError(t, err, `json.Marshal should succeed`) {
				return
			}
			dummyEncoded := make([]byte, base64.RawURLEncoding.EncodedLen(len(dummyMarshaled)))
			base64.RawURLEncoding.Encode(dummyEncoded, dummyMarshaled)

			signedButNot := bytes.Join([][]byte{dummyEncoded, payload, signature}, []byte{'.'})

			pubkey, err := jwk.FromRaw(&key.PublicKey)
			if !assert.NoError(t, err) {
				return
			}

			pubkey.Set(jwk.KeyIDKey, kid)

			set := jwk.NewSet()
			set.AddKey(pubkey)
			_, err = jwt.Parse(signedButNot, jwt.WithKeySet(set))
			// This should fail
			if !assert.Error(t, err, `jwt.Parse with key set + alg=none should fail`) {
				return
			}
		})
	})
}

func TestValidateClaims(t *testing.T) {
	t.Parallel()
	// GitHub issue #37: tokens are invalid in the second they are created (because Now() is not after IssuedAt())
	t.Run("Empty fields", func(t *testing.T) {
		token := jwt.New()

		if !assert.Error(t, jwt.Validate(token, jwt.WithIssuer("foo")), `token.Validate should fail`) {
			return
		}
		if !assert.Error(t, jwt.Validate(token, jwt.WithJwtID("foo")), `token.Validate should fail`) {
			return
		}
		if !assert.Error(t, jwt.Validate(token, jwt.WithSubject("foo")), `token.Validate should fail`) {
			return
		}
	})
	t.Run(jwt.IssuedAtKey+"+skew", func(t *testing.T) {
		t.Parallel()
		token := jwt.New()
		now := time.Now().UTC()
		token.Set(jwt.IssuedAtKey, now)

		const DefaultSkew = 0

		args := []jwt.ValidateOption{
			jwt.WithClock(jwt.ClockFunc(func() time.Time { return now })),
			jwt.WithAcceptableSkew(DefaultSkew),
		}

		if !assert.NoError(t, jwt.Validate(token, args...), "token.Validate should validate tokens in the same second they are created") {
			if now.Equal(token.IssuedAt()) {
				t.Errorf("iat claim failed: iat == now")
			}
			return
		}
	})
}

const aLongLongTimeAgo = 233431200
const aLongLongTimeAgoString = "233431200"

func TestUnmarshal(t *testing.T) {
	t.Parallel()
	testcases := []struct {
		Title        string
		Source       string
		Expected     func() jwt.Token
		ExpectedJSON string
	}{
		{
			Title:  "single aud",
			Source: `{"aud":"foo"}`,
			Expected: func() jwt.Token {
				t := jwt.New()
				t.Set("aud", "foo")
				return t
			},
			ExpectedJSON: `{"aud":["foo"]}`,
		},
		{
			Title:  "multiple aud's",
			Source: `{"aud":["foo","bar"]}`,
			Expected: func() jwt.Token {
				t := jwt.New()
				t.Set("aud", []string{"foo", "bar"})
				return t
			},
			ExpectedJSON: `{"aud":["foo","bar"]}`,
		},
		{
			Title:  "issuedAt",
			Source: `{"` + jwt.IssuedAtKey + `":` + aLongLongTimeAgoString + `}`,
			Expected: func() jwt.Token {
				t := jwt.New()
				t.Set(jwt.IssuedAtKey, aLongLongTimeAgo)
				return t
			},
			ExpectedJSON: `{"` + jwt.IssuedAtKey + `":` + aLongLongTimeAgoString + `}`,
		},
	}

	for _, tc := range testcases {
		tc := tc
		t.Run(tc.Title, func(t *testing.T) {
			t.Parallel()
			token := jwt.New()
			if !assert.NoError(t, json.Unmarshal([]byte(tc.Source), &token), `json.Unmarshal should succeed`) {
				return
			}
			if !assert.Equal(t, tc.Expected(), token, `token should match expected value`) {
				return
			}

			var buf bytes.Buffer
			if !assert.NoError(t, json.NewEncoder(&buf).Encode(token), `json.Marshal should succeed`) {
				return
			}
			if !assert.Equal(t, tc.ExpectedJSON, strings.TrimSpace(buf.String()), `json should match`) {
				return
			}
		})
	}
}

func TestGH52(t *testing.T) {
	if testing.Short() {
		t.SkipNow()
	}

	t.Parallel()
	priv, err := jwxtest.GenerateEcdsaKey(jwa.P521)
	if !assert.NoError(t, err) {
		return
	}

	pub := &priv.PublicKey
	if !assert.NoError(t, err) {
		return
	}
	const max = 100
	var wg sync.WaitGroup
	wg.Add(max)
	for i := 0; i < max; i++ {
		// Do not use t.Run here as it will clutter up the outpuA
		go func(t *testing.T, priv *ecdsa.PrivateKey, i int) {
			defer wg.Done()
			tok := jwt.New()

			s, err := jwt.Sign(tok, jwt.WithKey(jwa.ES256, priv))
			if !assert.NoError(t, err) {
				return
			}

			if _, err = jws.Verify(s, jws.WithKey(jwa.ES256, pub)); !assert.NoError(t, err, `test should pass (run %d)`, i) {
				return
			}
		}(t, priv, i)
	}
	wg.Wait()
}

func TestUnmarshalJSON(t *testing.T) {
	t.Parallel()
	t.Run("Unmarshal audience with multiple values", func(t *testing.T) {
		t.Parallel()
		t1 := jwt.New()
		if !assert.NoError(t, json.Unmarshal([]byte(`{"aud":["foo", "bar", "baz"]}`), &t1), `jwt.Parse should succeed`) {
			return
		}
		aud, ok := t1.Get(jwt.AudienceKey)
		if !assert.True(t, ok, `jwt.Get(jwt.AudienceKey) should succeed`) {
			t.Logf("%#v", t1)
			return
		}

		if !assert.Equal(t, aud.([]string), []string{"foo", "bar", "baz"}, "audience should match. got %v", aud) {
			return
		}
	})
}

func TestSignErrors(t *testing.T) {
	t.Parallel()
	priv, err := jwxtest.GenerateEcdsaKey(jwa.P521)
	if !assert.NoError(t, err, `jwxtest.GenerateEcdsaKey should succeed`) {
		return
	}

	tok := jwt.New()
	_, err = jwt.Sign(tok, jwt.WithKey(jwa.SignatureAlgorithm("BOGUS"), priv))
	if !assert.Error(t, err) {
		return
	}

	if !assert.Contains(t, err.Error(), `unsupported signature algorithm "BOGUS"`) {
		return
	}

	_, err = jwt.Sign(tok, jwt.WithKey(jwa.ES256, nil))
	if !assert.Error(t, err) {
		return
	}

	if !assert.Contains(t, err.Error(), "missing private key") {
		return
	}
}

func TestSignJWK(t *testing.T) {
	t.Parallel()
	priv, err := jwxtest.GenerateRsaKey()
	assert.Nil(t, err)

	key, err := jwk.FromRaw(priv)
	assert.Nil(t, err)

	key.Set(jwk.KeyIDKey, "test")
	key.Set(jwk.AlgorithmKey, jwa.RS256)

	tok := jwt.New()
	signed, err := jwt.Sign(tok, jwt.WithKey(key.Algorithm(), key))
	assert.Nil(t, err)

	header, err := jws.ParseString(string(signed))
	assert.Nil(t, err)

	signatures := header.LookupSignature("test")
	assert.Len(t, signatures, 1)
}

func getJWTHeaders(jwt []byte) (jws.Headers, error) {
	msg, err := jws.Parse(jwt)
	if err != nil {
		return nil, err
	}
	return msg.Signatures()[0].ProtectedHeaders(), nil
}

func TestSignTyp(t *testing.T) {
	t.Parallel()
	key, err := jwxtest.GenerateRsaKey()
	if !assert.NoError(t, err) {
		return
	}

	t.Run(`"typ" header parameter should be set to JWT by default`, func(t *testing.T) {
		t.Parallel()
		t1 := jwt.New()
		signed, err := jwt.Sign(t1, jwt.WithKey(jwa.RS256, key))
		if !assert.NoError(t, err) {
			return
		}
		got, err := getJWTHeaders(signed)
		if !assert.NoError(t, err) {
			return
		}
		if !assert.Equal(t, `JWT`, got.Type(), `"typ" header parameter should be set to JWT`) {
			return
		}
	})

	t.Run(`"typ" header parameter should be customizable by WithHeaders`, func(t *testing.T) {
		t.Parallel()
		t1 := jwt.New()
		hdrs := jws.NewHeaders()
		hdrs.Set(`typ`, `custom-typ`)
		signed, err := jwt.Sign(t1, jwt.WithKey(jwa.RS256, key, jws.WithProtectedHeaders(hdrs)))
		if !assert.NoError(t, err) {
			return
		}
		got, err := getJWTHeaders(signed)
		if !assert.NoError(t, err) {
			return
		}
		if !assert.Equal(t, `custom-typ`, got.Type(), `"typ" header parameter should be set to the custom value`) {
			return
		}
	})
}

func TestReadFile(t *testing.T) {
	t.Parallel()

	f, err := os.CreateTemp("", "test-read-file-*.jwt")
	if !assert.NoError(t, err, `os.CreateTemp should succeed`) {
		return
	}
	defer f.Close()

	token := jwt.New()
	token.Set(jwt.IssuerKey, `lestrrat`)
	if !assert.NoError(t, json.NewEncoder(f).Encode(token), `json.NewEncoder.Encode should succeed`) {
		return
	}

	if _, err := jwt.ReadFile(f.Name(), jwt.WithVerify(false), jwt.WithValidate(true), jwt.WithIssuer("lestrrat")); !assert.NoError(t, err, `jwt.ReadFile should succeed`) {
		return
	}
	if _, err := jwt.ReadFile(f.Name(), jwt.WithVerify(false), jwt.WithValidate(true), jwt.WithIssuer("lestrrrrrat")); !assert.Error(t, err, `jwt.ReadFile should fail`) {
		return
	}
}

func TestCustomField(t *testing.T) {
	// XXX has global effect!!!
	jwt.RegisterCustomField(`x-birthday`, time.Time{})
	defer jwt.RegisterCustomField(`x-birthday`, nil)

	expected := time.Date(2015, 11, 4, 5, 12, 52, 0, time.UTC)
	bdaybytes, _ := expected.MarshalText() // RFC3339

	var b strings.Builder
	b.WriteString(`{"iss": "github.com/lesstrrat-go/jwx", "x-birthday": "`)
	b.Write(bdaybytes)
	b.WriteString(`"}`)
	src := b.String()

	t.Run("jwt.Parse", func(t *testing.T) {
		token, err := jwt.ParseInsecure([]byte(src))
		if !assert.NoError(t, err, `jwt.Parse should succeed`) {
			t.Logf("%q", src)
			return
		}

		v, ok := token.Get(`x-birthday`)
		if !assert.True(t, ok, `token.Get("x-birthday") should succeed`) {
			return
		}

		if !assert.Equal(t, expected, v, `values should match`) {
			return
		}
	})
	t.Run("json.Unmarshal", func(t *testing.T) {
		token := jwt.New()
		if !assert.NoError(t, json.Unmarshal([]byte(src), token), `json.Unmarshal should succeed`) {
			return
		}

		v, ok := token.Get(`x-birthday`)
		if !assert.True(t, ok, `token.Get("x-birthday") should succeed`) {
			return
		}

		if !assert.Equal(t, expected, v, `values should match`) {
			return
		}
	})
}

func TestParseRequest(t *testing.T) {
	const u = "https://github.com/lestrrat-gow/jwx/jwt"

	privkey, _ := jwxtest.GenerateEcdsaJwk()
	privkey.Set(jwk.AlgorithmKey, jwa.ES256)
	privkey.Set(jwk.KeyIDKey, `my-awesome-key`)
	pubkey, _ := jwk.PublicKeyOf(privkey)
	pubkey.Set(jwk.AlgorithmKey, jwa.ES256)

	tok := jwt.New()
	tok.Set(jwt.IssuerKey, u)
	tok.Set(jwt.IssuedAtKey, time.Now().Round(0))

	signed, _ := jwt.Sign(tok, jwt.WithKey(jwa.ES256, privkey))

	testcases := []struct {
		Request func() *http.Request
		Parse   func(*http.Request) (jwt.Token, error)
		Name    string
		Error   bool
	}{
		{
			Name: "Token not present (w/ multiple options)",
			Request: func() *http.Request {
				return httptest.NewRequest(http.MethodGet, u, nil)
			},
			Parse: func(req *http.Request) (jwt.Token, error) {
				return jwt.ParseRequest(req,
					jwt.WithHeaderKey("Authorization"),
					jwt.WithHeaderKey("x-authorization"),
					jwt.WithFormKey("access_token"),
					jwt.WithFormKey("token"),
					jwt.WithKey(jwa.ES256, pubkey))
			},
			Error: true,
		},
		{
			Name: "Token not present (w/o options)",
			Request: func() *http.Request {
				return httptest.NewRequest(http.MethodGet, u, nil)
			},
			Parse: func(req *http.Request) (jwt.Token, error) {
				return jwt.ParseRequest(req, jwt.WithKey(jwa.ES256, pubkey))
			},
			Error: true,
		},
		{
			Name: "Token in Authorization header (w/o extra options)",
			Request: func() *http.Request {
				req := httptest.NewRequest(http.MethodGet, u, nil)
				req.Header.Add("Authorization", "Bearer "+string(signed))
				return req
			},
			Parse: func(req *http.Request) (jwt.Token, error) {
				return jwt.ParseRequest(req, jwt.WithKey(jwa.ES256, pubkey))
			},
		},
		{
			Name: "Token in Authorization header (w/o extra options, using jwk.Set)",
			Request: func() *http.Request {
				req := httptest.NewRequest(http.MethodGet, u, nil)
				req.Header.Add("Authorization", "Bearer "+string(signed))
				return req
			},
			Parse: func(req *http.Request) (jwt.Token, error) {
				set := jwk.NewSet()
				set.AddKey(pubkey)
				return jwt.ParseRequest(req, jwt.WithKeySet(set))
			},
		},
		{
			Name: "Token in Authorization header but we specified another header key",
			Request: func() *http.Request {
				req := httptest.NewRequest(http.MethodGet, u, nil)
				req.Header.Add("Authorization", "Bearer "+string(signed))
				return req
			},
			Parse: func(req *http.Request) (jwt.Token, error) {
				return jwt.ParseRequest(req, jwt.WithHeaderKey("x-authorization"), jwt.WithKey(jwa.ES256, pubkey))
			},
			Error: true,
		},
		{
			Name: "Token in x-authorization header (w/ option)",
			Request: func() *http.Request {
				req := httptest.NewRequest(http.MethodGet, u, nil)
				req.Header.Add("x-authorization", string(signed))
				return req
			},
			Parse: func(req *http.Request) (jwt.Token, error) {
				return jwt.ParseRequest(req, jwt.WithHeaderKey("x-authorization"), jwt.WithKey(jwa.ES256, pubkey))
			},
		},
		{
			Name: "Invalid token in x-authorization header",
			Request: func() *http.Request {
				req := httptest.NewRequest(http.MethodGet, u, nil)
				req.Header.Add("x-authorization", string(signed)+"foobarbaz")
				return req
			},
			Parse: func(req *http.Request) (jwt.Token, error) {
				return jwt.ParseRequest(req, jwt.WithHeaderKey("x-authorization"), jwt.WithKey(jwa.ES256, pubkey))
			},
			Error: true,
		},
		{
			Name: "Token in access_token form field (w/ option)",
			Request: func() *http.Request {
				req := httptest.NewRequest(http.MethodPost, u, nil)
				// for whatever reason, I can't populate req.Body and get this to work
				// so populating req.Form directly instead
				req.Form = url.Values{}
				req.Form.Add("access_token", string(signed))
				return req
			},
			Parse: func(req *http.Request) (jwt.Token, error) {
				return jwt.ParseRequest(req, jwt.WithFormKey("access_token"), jwt.WithKey(jwa.ES256, pubkey))
			},
		},
		{
			Name: "Token in access_token form field (w/o option)",
			Request: func() *http.Request {
				req := httptest.NewRequest(http.MethodPost, u, nil)
				// for whatever reason, I can't populate req.Body and get this to work
				// so populating req.Form directly instead
				req.Form = url.Values{}
				req.Form.Add("access_token", string(signed))
				return req
			},
			Parse: func(req *http.Request) (jwt.Token, error) {
				return jwt.ParseRequest(req, jwt.WithKey(jwa.ES256, pubkey))
			},
			Error: true,
		},
		{
			Name: "Invalid token in access_token form field",
			Request: func() *http.Request {
				req := httptest.NewRequest(http.MethodPost, u, nil)
				// for whatever reason, I can't populate req.Body and get this to work
				// so populating req.Form directly instead
				req.Form = url.Values{}
				req.Form.Add("access_token", string(signed)+"foobarbarz")
				return req
			},
			Parse: func(req *http.Request) (jwt.Token, error) {
				return jwt.ParseRequest(req, jwt.WithKey(jwa.ES256, pubkey), jwt.WithFormKey("access_token"))
			},
			Error: true,
		},
	}

	for _, tc := range testcases {
		tc := tc
		t.Run(tc.Name, func(t *testing.T) {
			got, err := tc.Parse(tc.Request())
			if tc.Error {
				t.Logf("%s", err)
				assert.Error(t, err, `tc.Parse should fail`)
				return
			}

			if !assert.NoError(t, err, `tc.Parse should succeed`) {
				return
			}

			if !assert.True(t, jwt.Equal(tok, got), `tokens should match`) {
				{
					buf, _ := json.MarshalIndent(tok, "", "  ")
					t.Logf("expected: %s", buf)
				}
				{
					buf, _ := json.MarshalIndent(got, "", "  ")
					t.Logf("got: %s", buf)
				}
				return
			}
		})
	}
}

func TestGHIssue368(t *testing.T) {
	// DO NOT RUN THIS IN PARALLEL
	for _, flatten := range []bool{true, false} {
		flatten := flatten
		t.Run(fmt.Sprintf("Test serialization (WithFlattenAudience(%t))", flatten), func(t *testing.T) {
			jwt.Settings(jwt.WithFlattenAudience(flatten))

			t.Run("Single Key", func(t *testing.T) {
				tok := jwt.New()
				_ = tok.Set(jwt.AudienceKey, "hello")

				buf, err := json.MarshalIndent(tok, "", "  ")
				if !assert.NoError(t, err, `json.MarshalIndent should succeed`) {
					return
				}

				var expected string
				if flatten {
					expected = `{
  "aud": "hello"
}`
				} else {
					expected = `{
  "aud": [
    "hello"
  ]
}`
				}

				if !assert.Equal(t, expected, string(buf), `output should match`) {
					return
				}
			})
			t.Run("Multiple Keys", func(t *testing.T) {
				tok, err := jwt.NewBuilder().
					Audience([]string{"hello", "world"}).
					Build()
				if !assert.NoError(t, err, `jwt.Builder should succeed`) {
					return
				}

				buf, err := json.MarshalIndent(tok, "", "  ")
				if !assert.NoError(t, err, `json.MarshalIndent should succeed`) {
					return
				}

				const expected = `{
  "aud": [
    "hello",
    "world"
  ]
}`

				if !assert.Equal(t, expected, string(buf), `output should match`) {
					return
				}
			})
		})
	}
}

func TestGH375(t *testing.T) {
	key, err := jwxtest.GenerateRsaJwk()
	if !assert.NoError(t, err, `jwxtest.GenerateRsaJwk should succeed`) {
		return
	}
	key.Set(jwk.KeyIDKey, `test`)

	token, err := jwt.NewBuilder().
		Issuer(`foobar`).
		Build()
	if !assert.NoError(t, err, `jwt.Builder should succeed`) {
		return
	}

	signAlg := jwa.RS512
	signed, err := jwt.Sign(token, jwt.WithKey(signAlg, key))
	if !assert.NoError(t, err, `jwt.Sign should succeed`) {
		return
	}

	verifyKey, err := jwk.PublicKeyOf(key)
	if !assert.NoError(t, err, `jwk.PublicKeyOf should succeed`) {
		return
	}

	verifyKey.Set(jwk.KeyIDKey, `test`)
	verifyKey.Set(jwk.AlgorithmKey, jwa.RS256) // != jwa.RS512

	ks := jwk.NewSet()
	ks.AddKey(verifyKey)

	_, err = jwt.Parse(signed, jwt.WithKeySet(ks))
	if !assert.Error(t, err, `jwt.Parse should fail`) {
		return
	}
}

type Claim struct {
	Foo string
	Bar int
}

func TestJWTParseWithTypedClaim(t *testing.T) {
	testcases := []struct {
		Name        string
		Options     []jwt.ParseOption
		PostProcess func(*testing.T, interface{}) (*Claim, error)
	}{
		{
			Name:    "Basic",
			Options: []jwt.ParseOption{jwt.WithTypedClaim("typed-claim", Claim{})},
			PostProcess: func(t *testing.T, claim interface{}) (*Claim, error) {
				t.Helper()
				v, ok := claim.(Claim)
				if !ok {
					return nil, fmt.Errorf(`claim value should be of type "Claim", but got %T`, claim)
				}
				return &v, nil
			},
		},
		{
			Name:    "json.RawMessage",
			Options: []jwt.ParseOption{jwt.WithTypedClaim("typed-claim", json.RawMessage{})},
			PostProcess: func(t *testing.T, claim interface{}) (*Claim, error) {
				t.Helper()
				v, ok := claim.(json.RawMessage)
				if !ok {
					return nil, fmt.Errorf(`claim value should be of type "json.RawMessage", but got %T`, claim)
				}

				var c Claim
				if err := json.Unmarshal(v, &c); err != nil {
					return nil, fmt.Errorf(`json.Unmarshal failed: %w`, err)
				}

				return &c, nil
			},
		},
	}

	expected := &Claim{Foo: "Foo", Bar: 0xdeadbeef}
	key, err := jwxtest.GenerateRsaKey()
	if !assert.NoError(t, err, `jwxtest.GenerateRsaKey should succeed`) {
		return
	}

	var signed []byte
	{
		token := jwt.New()
		if !assert.NoError(t, token.Set("typed-claim", expected), `expected.Set should succeed`) {
			return
		}
		v, err := jwt.Sign(token, jwt.WithKey(jwa.RS256, key))
		if !assert.NoError(t, err, `jwt.Sign should succeed`) {
			return
		}
		signed = v
	}

	for _, tc := range testcases {
		tc := tc
		t.Run(tc.Name, func(t *testing.T) {
			options := append(tc.Options, jwt.WithVerify(false))
			got, err := jwt.Parse(signed, options...)
			if !assert.NoError(t, err, `jwt.Parse should succeed`) {
				return
			}

			v, ok := got.Get("typed-claim")
			if !assert.True(t, ok, `got.Get() should succeed`) {
				return
			}
			claim, err := tc.PostProcess(t, v)
			if !assert.NoError(t, err, `tc.PostProcess should succeed`) {
				return
			}

			if !assert.Equal(t, claim, expected, `claim should match expected value`) {
				return
			}
		})
	}
}

func TestGH393(t *testing.T) {
	t.Run("Non-existent required claims", func(t *testing.T) {
		tok := jwt.New()
		if !assert.Error(t, jwt.Validate(tok, jwt.WithRequiredClaim(jwt.IssuedAtKey)), `jwt.Validate should fail`) {
			return
		}
	})
	t.Run("exp - iat < WithMaxDelta(10 secs)", func(t *testing.T) {
		now := time.Now()
		tok, err := jwt.NewBuilder().
			IssuedAt(now).
			Expiration(now.Add(5 * time.Second)).
			Build()
		if !assert.NoError(t, err, `jwt.Builder should succeed`) {
			return
		}

		if !assert.Error(t, jwt.Validate(tok, jwt.WithMaxDelta(2*time.Second, jwt.ExpirationKey, jwt.IssuedAtKey)), `jwt.Validate should fail`) {
			return
		}

		if !assert.NoError(t, jwt.Validate(tok, jwt.WithMaxDelta(10*time.Second, jwt.ExpirationKey, jwt.IssuedAtKey)), `jwt.Validate should succeed`) {
			return
		}
	})
	t.Run("iat - exp (5 secs) < WithMinDelta(10 secs)", func(t *testing.T) {
		now := time.Now()
		tok, err := jwt.NewBuilder().
			IssuedAt(now).
			Expiration(now.Add(5 * time.Second)).
			Build()
		if !assert.NoError(t, err, `jwt.Builder should succeed`) {
			return
		}

		if !assert.Error(t, jwt.Validate(tok, jwt.WithMinDelta(10*time.Second, jwt.ExpirationKey, jwt.IssuedAtKey)), `jwt.Validate should fail`) {
			return
		}
	})
	t.Run("iat - exp (5 secs) > WithMinDelta(10 secs)", func(t *testing.T) {
		now := time.Now()
		tok, err := jwt.NewBuilder().
			IssuedAt(now).
			Expiration(now.Add(5 * time.Second)).
			Build()
		if !assert.NoError(t, err, `jwt.Builder should succeed`) {
			return
		}

		if !assert.NoError(t, jwt.Validate(tok, jwt.WithMinDelta(10*time.Second, jwt.ExpirationKey, jwt.IssuedAtKey), jwt.WithAcceptableSkew(5*time.Second)), `jwt.Validate should succeed`) {
			return
		}
	})
	t.Run("now - iat < WithMaxDelta(10 secs)", func(t *testing.T) {
		now := time.Now()
		tok, err := jwt.NewBuilder().
			IssuedAt(now).
			Build()
		if !assert.NoError(t, err, `jwt.Builder should succeed`) {
			return
		}

		if !assert.NoError(t, jwt.Validate(tok, jwt.WithMaxDelta(10*time.Second, "", jwt.IssuedAtKey), jwt.WithClock(jwt.ClockFunc(func() time.Time { return now.Add(5 * time.Second) }))), `jwt.Validate should succeed`) {
			return
		}
	})
	t.Run("invalid claim name (c1)", func(t *testing.T) {
		now := time.Now()
		tok, err := jwt.NewBuilder().
			Claim("foo", now).
			Expiration(now.Add(5 * time.Second)).
			Build()
		if !assert.NoError(t, err, `jwt.Builder should succeed`) {
			return
		}

		if !assert.Error(t, jwt.Validate(tok, jwt.WithMinDelta(10*time.Second, jwt.ExpirationKey, "foo"), jwt.WithAcceptableSkew(5*time.Second)), `jwt.Validate should fail`) {
			return
		}
	})
	t.Run("invalid claim name (c2)", func(t *testing.T) {
		now := time.Now()
		tok, err := jwt.NewBuilder().
			Claim("foo", now.Add(5*time.Second)).
			IssuedAt(now).
			Build()
		if !assert.NoError(t, err, `jwt.Builder should succeed`) {
			return
		}

		if !assert.Error(t, jwt.Validate(tok, jwt.WithMinDelta(10*time.Second, "foo", jwt.IssuedAtKey), jwt.WithAcceptableSkew(5*time.Second)), `jwt.Validate should fail`) {
			return
		}
	})

	// Following tests deviate a little from the original issue, but
	// since they were added for the same issue, we just bundle the
	// tests together
	t.Run(`WithRequiredClaim fails for non-existent claim`, func(t *testing.T) {
		tok := jwt.New()
		if !assert.Error(t, jwt.Validate(tok, jwt.WithRequiredClaim("foo")), `jwt.Validate should fail`) {
			return
		}
	})
	t.Run(`WithRequiredClaim succeeds for existing claim`, func(t *testing.T) {
		tok, err := jwt.NewBuilder().
			Claim(`foo`, 1).
			Build()
		if !assert.NoError(t, err, `jwt.Builder should succeed`) {
			return
		}
		if !assert.NoError(t, jwt.Validate(tok, jwt.WithRequiredClaim("foo")), `jwt.Validate should fail`) {
			return
		}
	})
}

func TestGH430(t *testing.T) {
	t1 := jwt.New()
	err := t1.Set("payload", map[string]interface{}{
		"name": "someone",
	})
	if !assert.NoError(t, err, `t1.Set should succeed`) {
		return
	}

	key := []byte("secret")
	signed, err := jwt.Sign(t1, jwt.WithKey(jwa.HS256, key))
	if !assert.NoError(t, err, `jwt.Sign should succeed`) {
		return
	}

	if _, err = jwt.Parse(signed, jwt.WithKey(jwa.HS256, key)); !assert.NoError(t, err, `jwt.Parse should succeed`) {
		return
	}
}

func TestGH706(t *testing.T) {
<<<<<<< HEAD
	tok := jwt.New()
	if !assert.ErrorIs(t, jwt.ErrMissingRequiredClaim(""), jwt.Validate(tok, jwt.WithRequiredClaim("foo")), `jwt.Validate should fail`) {
=======
	err := jwt.Validate(jwt.New(), jwt.WithRequiredClaim("foo"))
	if !assert.True(t, jwt.IsValidationError(err), `error should be a validation error`) {
		return
	}

	if !assert.ErrorIs(t, err, jwt.ErrRequiredClaim(), `jwt.Validate should fail`) {
>>>>>>> 23a28527
		return
	}
}

func TestBenHigginsByPassRegression(t *testing.T) {
	key, err := rsa.GenerateKey(rand.Reader, 2048)
	if err != nil {
		panic(err)
	}
	// Test if an access token JSON payload parses when provided directly
	//
	// The JSON below is slightly modified example payload from:
	// https://docs.aws.amazon.com/cognito/latest/developerguide/amazon-cognito-user-pools-using-the-access-token.html

	// Case 1: add "aud", and adjust exp to be valid
	// Case 2: do not add "aud", adjust exp

	exp := strconv.Itoa(int(time.Now().Unix()) + 1000)
	const tmpl = `{%s
    "sub": "aaaaaaaa-bbbb-cccc-dddd-eeeeeeeeeeee",
    "device_key": "aaaaaaaa-bbbb-cccc-dddd-eeeeeeeeeeee",
    "cognito:groups": ["admin"],
    "token_use": "access",
    "scope": "aws.cognito.signin.user.admin",
    "auth_time": 1562190524,
    "iss": "https://cognito-idp.us-west-2.amazonaws.com/us-west-2_example",
    "exp": %s,
    "iat": 1562190524,
    "origin_jti": "aaaaaaaa-bbbb-cccc-dddd-eeeeeeeeeeee",
    "jti": "aaaaaaaa-bbbb-cccc-dddd-eeeeeeeeeeee",
    "client_id": "57cbishk4j24pabc1234567890",
    "username": "janedoe@example.com"
  }`

	testcases := [][]byte{
		[]byte(fmt.Sprintf(tmpl, `"aud": ["test"],`, exp)),
		[]byte(fmt.Sprintf(tmpl, ``, exp)),
	}

	for _, tc := range testcases {
		for _, pedantic := range []bool{true, false} {
			_, err = jwt.Parse(
				tc,
				jwt.WithValidate(true),
				jwt.WithPedantic(pedantic),
				jwt.WithKey(jwa.RS256, &key.PublicKey),
			)
			t.Logf("%s", err)
			if !assert.Error(t, err, `jwt.Parse should fail`) {
				return
			}
		}
	}
}

func TestVerifyAuto(t *testing.T) {
	key, err := jwxtest.GenerateRsaJwk()
	if !assert.NoError(t, err, `jwxtest.GenerateRsaJwk should succeed`) {
		return
	}

	key.Set(jwk.KeyIDKey, `my-awesome-key`)

	pubkey, err := jwk.PublicKeyOf(key)
	if !assert.NoError(t, err, `jwk.PublicKeyOf should succeed`) {
		return
	}
	set := jwk.NewSet()
	set.AddKey(pubkey)
	backoffCount := 0
	srv := httptest.NewTLSServer(http.HandlerFunc(func(w http.ResponseWriter, r *http.Request) {
		switch r.URL.Query().Get(`type`) {
		case "backoff":
			backoffCount++
			if backoffCount == 1 {
				w.WriteHeader(http.StatusInternalServerError)
				return
			}
		}
		w.WriteHeader(http.StatusOK)
		json.NewEncoder(w).Encode(set)
	}))
	defer srv.Close()

	tok, err := jwt.NewBuilder().
		Claim(jwt.IssuerKey, `https://github.com/lestrrat-go/jwx/v2`).
		Claim(jwt.SubjectKey, `jku-test`).
		Build()

	if !assert.NoError(t, err, `jwt.NewBuilder.Build() should succeed`) {
		return
	}

	hdrs := jws.NewHeaders()
	hdrs.Set(jws.JWKSetURLKey, srv.URL)

	signed, err := jwt.Sign(tok, jwt.WithKey(jwa.RS256, key, jws.WithProtectedHeaders(hdrs)))
	if !assert.NoError(t, err, `jwt.Sign() should succeed`) {
		return
	}

	wl := jwk.NewMapWhitelist().
		Add(srv.URL)

	parsed, err := jwt.Parse(signed, jwt.WithVerifyAuto(nil, jwk.WithFetchWhitelist(wl), jwk.WithHTTPClient(srv.Client())))
	if !assert.NoError(t, err, `jwt.Parse should succeed`) {
		return
	}

	if !assert.True(t, jwt.Equal(tok, parsed), `tokens should be equal`) {
		return
	}

	_, err = jwt.Parse(signed, jwt.WithVerifyAuto(nil))
	if !assert.Error(t, err, `jwt.Parse should fail`) {
		return
	}
	wl = jwk.NewMapWhitelist().
		Add(`https://github.com/lestrrat-go/jwx/v2`)
	_, err = jwt.Parse(signed, jwt.WithVerifyAuto(nil, jwk.WithFetchWhitelist(wl)))
	if !assert.Error(t, err, `jwt.Parse should fail`) {
		return
	}

	// now with Cache
	c := jwk.NewCache(context.TODO())
	parsed, err = jwt.Parse(signed,
		jwt.WithVerifyAuto(
			jwk.FetchFunc(func(ctx context.Context, u string, options ...jwk.FetchOption) (jwk.Set, error) {
				var registeropts []jwk.RegisterOption
				// jwk.FetchOption is also an CacheOption, but the container
				// doesn't match the signature... so... we need to convert them...
				for _, option := range options {
					registeropts = append(registeropts, option)
				}
				c.Register(u, registeropts...)
				return c.Get(ctx, u)
			}),
			jwk.WithHTTPClient(srv.Client()),
			jwk.WithFetchWhitelist(jwk.InsecureWhitelist{}),
		),
	)
	if !assert.NoError(t, err, `jwt.Parse should succeed`) {
		return
	}

	if !assert.True(t, jwt.Equal(tok, parsed), `tokens should be equal`) {
		return
	}
}

func TestSerializer(t *testing.T) {
	t.Run(`Invalid sign suboption`, func(t *testing.T) {
		_, err := jwt.NewSerializer().
			Sign(jwt.WithKey(jwa.HS256, []byte("abracadavra"), jwe.WithCompress(jwa.Deflate))).
			Serialize(jwt.New())
		if !assert.Error(t, err, `Serialize() should fail`) {
			return
		}
	})
	t.Run(`Invalid SignatureAglrotihm`, func(t *testing.T) {
		_, err := jwt.NewSerializer().
			Encrypt(jwt.WithKey(jwa.A256KW, []byte("abracadavra"))).
			Serialize(jwt.New())
		if !assert.Error(t, err, `Serialize() should succeedl`) {
			return
		}
	})
	t.Run(`Invalid encrypt suboption`, func(t *testing.T) {
		_, err := jwt.NewSerializer().
			Encrypt(jwt.WithKey(jwa.A256KW, []byte("abracadavra"), jws.WithPretty(true))).
			Serialize(jwt.New())
		if !assert.Error(t, err, `Serialize() should fail`) {
			return
		}
	})
	t.Run(`Invalid KeyEncryptionAglrotihm`, func(t *testing.T) {
		_, err := jwt.NewSerializer().
			Encrypt(jwt.WithKey(jwa.HS256, []byte("abracadavra"))).
			Serialize(jwt.New())
		if !assert.Error(t, err, `Serialize() should succeedl`) {
			return
		}
	})
}

func TestFractional(t *testing.T) {
	t.Run("FormatPrecision", func(t *testing.T) {
		var nd types.NumericDate
		jwt.Settings(jwt.WithNumericDateParsePrecision(int(types.MaxPrecision)))
		s := fmt.Sprintf("%d.100000001", aLongLongTimeAgo)
		_ = nd.Accept(s)
		jwt.Settings(jwt.WithNumericDateParsePrecision(0))
		testcases := []struct {
			Input     types.NumericDate
			Expected  string
			Precision int
		}{
			{
				Input:    nd,
				Expected: fmt.Sprintf(`%d`, aLongLongTimeAgo),
			},
			{
				Input:    types.NumericDate{Time: time.Unix(0, 1).UTC()},
				Expected: "0",
			},
			{
				Input:     types.NumericDate{Time: time.Unix(0, 1).UTC()},
				Precision: 9,
				Expected:  "0.000000001",
			},
			{
				Input:     types.NumericDate{Time: time.Unix(0, 100000000).UTC()},
				Precision: 9,
				Expected:  "0.100000000",
			},
		}

		for i := 1; i <= int(types.MaxPrecision); i++ {
			fractional := (fmt.Sprintf(`%d`, 100000001))[:i]
			testcases = append(testcases, struct {
				Input     types.NumericDate
				Expected  string
				Precision int
			}{
				Input:     nd,
				Precision: i,
				Expected:  fmt.Sprintf(`%d.%s`, aLongLongTimeAgo, fractional),
			})
		}

		for _, tc := range testcases {
			tc := tc
			t.Run(fmt.Sprintf("%s (precision=%d)", tc.Input, tc.Precision), func(t *testing.T) {
				jwt.Settings(jwt.WithNumericDateFormatPrecision(tc.Precision))
				require.Equal(t, tc.Expected, tc.Input.String())
			})
		}
		jwt.Settings(jwt.WithNumericDateFormatPrecision(0))
	})
	t.Run("ParsePrecision", func(t *testing.T) {
		const template = `{"iat":"%s"}`

		testcases := []struct {
			Input     string
			Expected  time.Time
			Precision int
		}{
			{
				Input:    "0",
				Expected: time.Unix(0, 0).UTC(),
			},
			{
				Input:    "0.000000001",
				Expected: time.Unix(0, 0).UTC(),
			},
			{
				Input:    fmt.Sprintf("%d.111111111", aLongLongTimeAgo),
				Expected: time.Unix(aLongLongTimeAgo, 0).UTC(),
			},
			{
				// Max precision
				Input:     fmt.Sprintf("%d.100000001", aLongLongTimeAgo),
				Precision: int(types.MaxPrecision),
				Expected:  time.Unix(aLongLongTimeAgo, 100000001).UTC(),
			},
		}

		for i := 1; i < int(types.MaxPrecision); i++ {
			testcases = append(testcases, struct {
				Input     string
				Expected  time.Time
				Precision int
			}{
				Input:     fmt.Sprintf("%d.100000001", aLongLongTimeAgo),
				Precision: i,
				Expected:  time.Unix(aLongLongTimeAgo, 100000000).UTC(),
			})
		}

		for _, tc := range testcases {
			tc := tc
			t.Run(fmt.Sprintf("%s (precision=%d)", tc.Input, tc.Precision), func(t *testing.T) {
				jwt.Settings(jwt.WithNumericDateParsePrecision(tc.Precision))
				tok, err := jwt.Parse(
					[]byte(fmt.Sprintf(template, tc.Input)),
					jwt.WithVerify(false),
					jwt.WithValidate(false),
				)
				require.NoError(t, err, `jwt.Parse should succeed`)

				require.Equal(t, tc.Expected, tok.IssuedAt(), `iat should match`)
			})
		}
		jwt.Settings(jwt.WithNumericDateParsePrecision(0))
	})
}<|MERGE_RESOLUTION|>--- conflicted
+++ resolved
@@ -1294,17 +1294,12 @@
 }
 
 func TestGH706(t *testing.T) {
-<<<<<<< HEAD
-	tok := jwt.New()
-	if !assert.ErrorIs(t, jwt.ErrMissingRequiredClaim(""), jwt.Validate(tok, jwt.WithRequiredClaim("foo")), `jwt.Validate should fail`) {
-=======
 	err := jwt.Validate(jwt.New(), jwt.WithRequiredClaim("foo"))
 	if !assert.True(t, jwt.IsValidationError(err), `error should be a validation error`) {
 		return
 	}
 
 	if !assert.ErrorIs(t, err, jwt.ErrRequiredClaim(), `jwt.Validate should fail`) {
->>>>>>> 23a28527
 		return
 	}
 }
